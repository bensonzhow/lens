--- conflicted
+++ resolved
@@ -196,17 +196,10 @@
     "@hapi/call": "^8.0.1",
     "@hapi/subtext": "^7.0.3",
     "@kubernetes/client-node": "^0.16.1",
-<<<<<<< HEAD
+    "@ogre-tools/injectable": "^1.4.1",
+    "@ogre-tools/injectable-react": "^1.4.1",
     "@sentry/electron": "^2.5.4",
     "@sentry/integrations": "^6.15.0",
-    "@ogre-tools/injectable": "^1.4.1",
-    "@ogre-tools/injectable-react": "^1.4.1",
-=======
-    "@ogre-tools/injectable": "^1.3.0",
-    "@ogre-tools/injectable-react": "^1.3.1",
-    "@sentry/electron": "^2.5.4",
-    "@sentry/integrations": "^6.15.0",
->>>>>>> f6193718
     "abort-controller": "^3.0.0",
     "auto-bind": "^4.0.0",
     "autobind-decorator": "^2.4.0",
