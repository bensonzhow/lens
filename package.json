--- conflicted
+++ resolved
@@ -355,17 +355,10 @@
     "react-window": "^1.8.5",
     "sass-loader": "^8.0.2",
     "sharp": "^0.26.1",
-<<<<<<< HEAD
     "spectron": "^13.0.0",
-    "style-loader": "^1.2.1",
-    "terser-webpack-plugin": "^3.0.3",
-    "ts-jest": "^26.1.0",
-=======
-    "spectron": "11.0.0",
     "style-loader": "^2.0.0",
     "tailwindcss": "^2.1.2",
     "ts-jest": "26.3.0",
->>>>>>> 6044d08a
     "ts-loader": "^7.0.5",
     "ts-node": "^8.10.2",
     "type-fest": "^1.0.2",
