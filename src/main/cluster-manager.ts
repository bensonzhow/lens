import "../common/cluster-ipc";
import type http from "http";
import { ipcMain } from "electron";
<<<<<<< HEAD
import { action, autorun, makeObservable, observable, reaction } from "mobx";
import { Singleton } from "../common/utils";
=======
import { action, autorun, reaction, toJS } from "mobx";
>>>>>>> 8fff064e
import { ClusterStore, getClusterIdFromHost } from "../common/cluster-store";
import { Cluster } from "./cluster";
import logger from "./logger";
import { apiKubePrefix } from "../common/vars";
<<<<<<< HEAD
import { CatalogEntity, catalogEntityRegistry } from "../common/catalog";
=======
import { Singleton } from "../common/utils";
import { catalogEntityRegistry } from "../common/catalog";
>>>>>>> 8fff064e
import { KubernetesCluster } from "../common/catalog-entities/kubernetes-cluster";

export class ClusterManager extends Singleton {
  constructor() {
    super();

<<<<<<< HEAD
    makeObservable(this);

    catalogEntityRegistry.addObservableSource("lens:kubernetes-clusters", this.catalogSource);
    // auto-init clusters
    reaction(() => ClusterStore.getInstance().enabledClustersList, (clusters) => {
      clusters.forEach((cluster) => {
        if (!cluster.initialized && !cluster.initializing) {
          logger.info(`[CLUSTER-MANAGER]: init cluster`, cluster.getMeta());
          cluster.init(port);
        }
      });

    }, { fireImmediately: true });

    reaction(() => ClusterStore.getInstance().enabledClustersList, (enabledClusters) => {
      this.updateCatalogSource(enabledClusters);
=======
    reaction(() => toJS(ClusterStore.getInstance().clustersList, { recurseEverything: true }), () => {
      this.updateCatalog(ClusterStore.getInstance().clustersList);
>>>>>>> 8fff064e
    }, { fireImmediately: true });

    reaction(() => catalogEntityRegistry.getItemsForApiKind<KubernetesCluster>("entity.k8slens.dev/v1alpha1", "KubernetesCluster"), (entities) => {
      this.syncClustersFromCatalog(entities);
    });

    // auto-stop removed clusters
    autorun(() => {
      const removedClusters = Array.from(ClusterStore.getInstance().removedClusters.values());

      if (removedClusters.length > 0) {
        const meta = removedClusters.map(cluster => cluster.getMeta());

        logger.info(`[CLUSTER-MANAGER]: removing clusters`, meta);
        removedClusters.forEach(cluster => cluster.disconnect());
        ClusterStore.getInstance().removedClusters.clear();
      }
    }, {
      delay: 250
    });

    ipcMain.on("network:offline", () => { this.onNetworkOffline(); });
    ipcMain.on("network:online", () => { this.onNetworkOnline(); });
  }

<<<<<<< HEAD
  @action
  protected updateCatalogSource(clusters: Cluster[]) {
    this.catalogSource.replace(this.catalogSource.filter(entity => (
      clusters.find((cluster) => entity.metadata.uid === cluster.id)
    )));

=======
  @action protected updateCatalog(clusters: Cluster[]) {
>>>>>>> 8fff064e
    for (const cluster of clusters) {
      const index = catalogEntityRegistry.items.findIndex((entity) => entity.metadata.uid === cluster.id);

      if (index !== -1) {
        const entity = catalogEntityRegistry.items[index];

        entity.status.phase = cluster.disconnected ? "disconnected" : "connected";
        entity.status.active = !cluster.disconnected;

        if (cluster.preferences?.clusterName) {
          entity.metadata.name = cluster.preferences.clusterName;
        }
        catalogEntityRegistry.items.splice(index, 1, entity);
      }
    }
  }

  @action syncClustersFromCatalog(entities: KubernetesCluster[]) {
    for (const entity of entities) {
      if (entity.metadata.source !== "local") {
        continue;
      }

      const cluster = ClusterStore.getInstance().getById(entity.metadata.uid);

      if (!cluster) {
        ClusterStore.getInstance().addCluster({
          id: entity.metadata.uid,
          preferences: {
            clusterName: entity.metadata.name
          },
          kubeConfigPath: entity.spec.kubeconfigPath,
          contextName: entity.spec.kubeconfigContext
        });
      } else {
        cluster.kubeConfigPath = entity.spec.kubeconfigPath;
        cluster.contextName = entity.spec.kubeconfigContext;

        entity.status = {
          phase: cluster.disconnected ? "disconnected" : "connected",
          active: !cluster.disconnected
        };
      }
    }
  }

  protected onNetworkOffline() {
    logger.info("[CLUSTER-MANAGER]: network is offline");
    ClusterStore.getInstance().clustersList.forEach((cluster) => {
      if (!cluster.disconnected) {
        cluster.online = false;
        cluster.accessible = false;
        cluster.refreshConnectionStatus().catch((e) => e);
      }
    });
  }

  protected onNetworkOnline() {
    logger.info("[CLUSTER-MANAGER]: network is online");
    ClusterStore.getInstance().clustersList.forEach((cluster) => {
      if (!cluster.disconnected) {
        cluster.refreshConnectionStatus().catch((e) => e);
      }
    });
  }

  stop() {
    ClusterStore.getInstance().clusters.forEach((cluster: Cluster) => {
      cluster.disconnect();
    });
  }

  getClusterForRequest(req: http.IncomingMessage): Cluster {
    let cluster: Cluster = null;

    // lens-server is connecting to 127.0.0.1:<port>/<uid>
    if (req.headers.host.startsWith("127.0.0.1")) {
      const clusterId = req.url.split("/")[1];

      cluster = ClusterStore.getInstance().getById(clusterId);

      if (cluster) {
        // we need to swap path prefix so that request is proxied to kube api
        req.url = req.url.replace(`/${clusterId}`, apiKubePrefix);
      }
    } else if (req.headers["x-cluster-id"]) {
      cluster = ClusterStore.getInstance().getById(req.headers["x-cluster-id"].toString());
    } else {
      const clusterId = getClusterIdFromHost(req.headers.host);

      cluster = ClusterStore.getInstance().getById(clusterId);
    }

    return cluster;
  }
}

export function catalogEntityFromCluster(cluster: Cluster) {
  return new KubernetesCluster({
    metadata: {
      uid: cluster.id,
      name: cluster.name,
      source: "local",
      labels: {
        distro: cluster.distribution,
      }
    },
    spec: {
      kubeconfigPath: cluster.kubeConfigPath,
      kubeconfigContext: cluster.contextName
    },
    status: {
      phase: cluster.disconnected ? "disconnected" : "connected",
      reason: "",
      message: "",
      active: !cluster.disconnected
    }
  });
}<|MERGE_RESOLUTION|>--- conflicted
+++ resolved
@@ -1,54 +1,27 @@
 import "../common/cluster-ipc";
 import type http from "http";
 import { ipcMain } from "electron";
-<<<<<<< HEAD
-import { action, autorun, makeObservable, observable, reaction } from "mobx";
-import { Singleton } from "../common/utils";
-=======
-import { action, autorun, reaction, toJS } from "mobx";
->>>>>>> 8fff064e
+import { action, autorun, reaction } from "mobx";
 import { ClusterStore, getClusterIdFromHost } from "../common/cluster-store";
 import { Cluster } from "./cluster";
 import logger from "./logger";
 import { apiKubePrefix } from "../common/vars";
-<<<<<<< HEAD
-import { CatalogEntity, catalogEntityRegistry } from "../common/catalog";
-=======
-import { Singleton } from "../common/utils";
+import { Singleton, toJS } from "../common/utils";
 import { catalogEntityRegistry } from "../common/catalog";
->>>>>>> 8fff064e
 import { KubernetesCluster } from "../common/catalog-entities/kubernetes-cluster";
 
 export class ClusterManager extends Singleton {
   constructor() {
     super();
 
-<<<<<<< HEAD
-    makeObservable(this);
-
-    catalogEntityRegistry.addObservableSource("lens:kubernetes-clusters", this.catalogSource);
-    // auto-init clusters
-    reaction(() => ClusterStore.getInstance().enabledClustersList, (clusters) => {
-      clusters.forEach((cluster) => {
-        if (!cluster.initialized && !cluster.initializing) {
-          logger.info(`[CLUSTER-MANAGER]: init cluster`, cluster.getMeta());
-          cluster.init(port);
-        }
-      });
-
-    }, { fireImmediately: true });
-
-    reaction(() => ClusterStore.getInstance().enabledClustersList, (enabledClusters) => {
-      this.updateCatalogSource(enabledClusters);
-=======
-    reaction(() => toJS(ClusterStore.getInstance().clustersList, { recurseEverything: true }), () => {
+    reaction(() => toJS(ClusterStore.getInstance().clustersList), () => {
       this.updateCatalog(ClusterStore.getInstance().clustersList);
->>>>>>> 8fff064e
     }, { fireImmediately: true });
 
     reaction(() => catalogEntityRegistry.getItemsForApiKind<KubernetesCluster>("entity.k8slens.dev/v1alpha1", "KubernetesCluster"), (entities) => {
       this.syncClustersFromCatalog(entities);
     });
+
 
     // auto-stop removed clusters
     autorun(() => {
@@ -69,16 +42,7 @@
     ipcMain.on("network:online", () => { this.onNetworkOnline(); });
   }
 
-<<<<<<< HEAD
-  @action
-  protected updateCatalogSource(clusters: Cluster[]) {
-    this.catalogSource.replace(this.catalogSource.filter(entity => (
-      clusters.find((cluster) => entity.metadata.uid === cluster.id)
-    )));
-
-=======
   @action protected updateCatalog(clusters: Cluster[]) {
->>>>>>> 8fff064e
     for (const cluster of clusters) {
       const index = catalogEntityRegistry.items.findIndex((entity) => entity.metadata.uid === cluster.id);
 
