import "./catalog.scss";
import React from "react";
import { disposeOnUnmount, observer } from "mobx-react";
import { ItemListLayout } from "../item-object-list";
import { action, makeObservable, observable, reaction } from "mobx";
import { CatalogEntityItem, CatalogEntityStore } from "./catalog-entity.store";
import { navigate } from "../../navigation";
import { kebabCase } from "lodash";
import { PageLayout } from "../layout/page-layout";
import { MenuActions, MenuItem } from "../menu";
import { Icon } from "../icon";
import { CatalogEntityContextMenu, CatalogEntityContextMenuContext, catalogEntityRunContext } from "../../api/catalog-entity";
import { Badge } from "../badge";
import { HotbarStore } from "../../../common/hotbar-store";
import { autobind } from "../../utils";
import { ConfirmDialog } from "../confirm-dialog";
import { Tab, Tabs } from "../tabs";
import { catalogCategoryRegistry } from "../../../common/catalog";
import { CatalogAddButton } from "./catalog-add-button";

enum sortBy {
  name = "name",
  source = "source",
  status = "status"
}

@observer
export class Catalog extends React.Component {
  @observable private catalogEntityStore?: CatalogEntityStore;
<<<<<<< HEAD
  @observable private contextMenu: CatalogEntityContextMenuContext;
  @observable activeTab: string;
=======
  @observable.deep private contextMenu: CatalogEntityContextMenuContext;
  @observable activeTab?: string;
>>>>>>> de0bf0bf

  constructor(props: object) {
    super(props);
    makeObservable(this);
  }

  async componentDidMount() {
    this.contextMenu = {
      menuItems: [],
      navigate: (url: string) => navigate(url)
    };
    this.catalogEntityStore = new CatalogEntityStore();
    disposeOnUnmount(this, [
      this.catalogEntityStore.watch(),
      reaction(() => catalogCategoryRegistry.items, (items) => {
        if (!this.activeTab && items.length > 0) {
          this.activeTab = items[0].getId();
          this.catalogEntityStore.activeCategory = items[0];
        }
      }, { fireImmediately: true })
    ]);
  }

  addToHotbar(item: CatalogEntityItem): void {
    HotbarStore.getInstance().addToHotbar(item);
  }

  onDetails(item: CatalogEntityItem) {
    item.onRun(catalogEntityRunContext);
  }

  onMenuItemClick(menuItem: CatalogEntityContextMenu) {
    if (menuItem.confirm) {
      ConfirmDialog.open({
        okButtonProps: {
          primary: false,
          accent: true,
        },
        ok: () => {
          menuItem.onClick();
        },
        message: menuItem.confirm.message
      });
    } else {
      menuItem.onClick();
    }
  }

  get categories() {
    return catalogCategoryRegistry.items;
  }

  @action
  onTabChange = (tabId: string | null) => {
    const activeCategory = this.categories.find(category => category.getId() === tabId);

    this.catalogEntityStore.activeCategory = activeCategory;
    this.activeTab = activeCategory?.getId();
  };

  renderNavigation() {
    return (
      <Tabs className="flex column" scrollable={false} onChange={this.onTabChange} value={this.activeTab}>
        <div className="sidebarHeader">Catalog</div>
        <div className="sidebarTabs">
<<<<<<< HEAD
          {this.categories.map((category, index) => {
            return <Tab value={category.getId()} key={index} label={category.metadata.name} data-testid={`${category.getId()}-tab`}/>;
          })}
=======
          <Tab
            value={undefined}
            key="*"
            label="Browse"
            data-testid="*-tab"
          />
          {
            this.categories.map(category => (
              <Tab
                value={category.getId()}
                key={category.getId()}
                label={category.metadata.name}
                data-testid={`${category.getId()}-tab`}
              />
            ))
          }
>>>>>>> de0bf0bf
        </div>
      </Tabs>
    );
  }

  @autobind()
  renderItemMenu(item: CatalogEntityItem) {
    const menuItems = this.contextMenu.menuItems.filter((menuItem) => !menuItem.onlyVisibleForSource || menuItem.onlyVisibleForSource === item.entity.metadata.source);

    return (
<<<<<<< HEAD
      <MenuActions onOpen={() => onOpen()}>
        <MenuItem key="add-to-hotbar" onClick={() => this.addToHotbar(item)}>
          <Icon material="add" small interactive={true} title="Add to hotbar"/> Add to Hotbar
        </MenuItem>
        {menuItems.map((menuItem, index) => {
          return (
=======
      <MenuActions onOpen={() => item.onContextMenuOpen(this.contextMenu)}>
        <MenuItem key="add-to-hotbar" onClick={() => this.addToHotbar(item) }>
          <Icon material="add" small interactive={true} title="Add to hotbar"/> Add to Hotbar
        </MenuItem>
        {
          menuItems.map((menuItem, index) => (
>>>>>>> de0bf0bf
            <MenuItem key={index} onClick={() => this.onMenuItemClick(menuItem)}>
              <Icon material={menuItem.icon} small interactive={true} title={menuItem.title} /> {menuItem.title}
            </MenuItem>
          ))
        }
      </MenuActions>
    );
  }

  render() {
    if (!this.catalogEntityStore) {
      return null;
    }

    return (
      <PageLayout
        className="CatalogPage"
        navigation={this.renderNavigation()}
        provideBackButtonNavigation={false}
        contentGaps={false}>
        <ItemListLayout
          renderHeaderTitle={this.catalogEntityStore.activeCategory?.metadata.name ?? "Browse All"}
          isClusterScoped
          isSearchable={true}
          isSelectable={false}
          className="CatalogItemList"
          store={this.catalogEntityStore}
          tableId="catalog-items"
          sortingCallbacks={{
            [sortBy.name]: (item: CatalogEntityItem) => item.name,
            [sortBy.source]: (item: CatalogEntityItem) => item.source,
            [sortBy.status]: (item: CatalogEntityItem) => item.phase,
          }}
          searchFilters={[
            (entity: CatalogEntityItem) => entity.searchFields,
          ]}
          renderTableHeader={[
            { title: "Name", className: "name", sortBy: sortBy.name },
            { title: "Source", className: "source", sortBy: sortBy.source },
            { title: "Labels", className: "labels" },
            { title: "Status", className: "status", sortBy: sortBy.status },
          ]}
          renderTableContents={(item: CatalogEntityItem) => [
            item.name,
            item.source,
            item.labels.map((label) => <Badge key={label} label={label} title={label}/>),
            { title: item.phase, className: kebabCase(item.phase) }
          ]}
          onDetails={(item: CatalogEntityItem) => this.onDetails(item)}
          renderItemMenu={this.renderItemMenu}
        />
        <CatalogAddButton category={this.catalogEntityStore.activeCategory}/>
      </PageLayout>
    );
  }
}<|MERGE_RESOLUTION|>--- conflicted
+++ resolved
@@ -27,13 +27,8 @@
 @observer
 export class Catalog extends React.Component {
   @observable private catalogEntityStore?: CatalogEntityStore;
-<<<<<<< HEAD
   @observable private contextMenu: CatalogEntityContextMenuContext;
-  @observable activeTab: string;
-=======
-  @observable.deep private contextMenu: CatalogEntityContextMenuContext;
   @observable activeTab?: string;
->>>>>>> de0bf0bf
 
   constructor(props: object) {
     super(props);
@@ -99,28 +94,19 @@
       <Tabs className="flex column" scrollable={false} onChange={this.onTabChange} value={this.activeTab}>
         <div className="sidebarHeader">Catalog</div>
         <div className="sidebarTabs">
-<<<<<<< HEAD
-          {this.categories.map((category, index) => {
-            return <Tab value={category.getId()} key={index} label={category.metadata.name} data-testid={`${category.getId()}-tab`}/>;
-          })}
-=======
           <Tab
             value={undefined}
             key="*"
             label="Browse"
             data-testid="*-tab"
           />
-          {
-            this.categories.map(category => (
+          {this.categories.map(category => (
               <Tab
                 value={category.getId()}
-                key={category.getId()}
-                label={category.metadata.name}
-                data-testid={`${category.getId()}-tab`}
+                key={category.getId()} label={category.metadata.name} data-testid={`${category.getId()}-tab`}
               />
             ))
           }
->>>>>>> de0bf0bf
         </div>
       </Tabs>
     );
@@ -131,21 +117,11 @@
     const menuItems = this.contextMenu.menuItems.filter((menuItem) => !menuItem.onlyVisibleForSource || menuItem.onlyVisibleForSource === item.entity.metadata.source);
 
     return (
-<<<<<<< HEAD
-      <MenuActions onOpen={() => onOpen()}>
+      <MenuActions onOpen={() => item.onContextMenuOpen(this.contextMenu)}>
         <MenuItem key="add-to-hotbar" onClick={() => this.addToHotbar(item)}>
           <Icon material="add" small interactive={true} title="Add to hotbar"/> Add to Hotbar
         </MenuItem>
-        {menuItems.map((menuItem, index) => {
-          return (
-=======
-      <MenuActions onOpen={() => item.onContextMenuOpen(this.contextMenu)}>
-        <MenuItem key="add-to-hotbar" onClick={() => this.addToHotbar(item) }>
-          <Icon material="add" small interactive={true} title="Add to hotbar"/> Add to Hotbar
-        </MenuItem>
-        {
-          menuItems.map((menuItem, index) => (
->>>>>>> de0bf0bf
+        {menuItems.map((menuItem, index) => (
             <MenuItem key={index} onClick={() => this.onMenuItemClick(menuItem)}>
               <Icon material={menuItem.icon} small interactive={true} title={menuItem.title} /> {menuItem.title}
             </MenuItem>
