import isEqual from "lodash/isEqual";
<<<<<<< HEAD
import { action, IReactionDisposer, makeObservable, observable, reaction, toJS, when, } from "mobx";
import { HelmRelease, helmReleasesApi, IReleaseCreatePayload, IReleaseUpdatePayload } from "../../api/endpoints/helm-releases.api";
=======
import { action, observable, reaction, when } from "mobx";
import { autobind } from "../../utils";
import { createRelease, deleteRelease, HelmRelease, IReleaseCreatePayload, IReleaseUpdatePayload, listReleases, rollbackRelease, updateRelease } from "../../api/endpoints/helm-releases.api";
>>>>>>> 9563ead2
import { ItemStore } from "../../item.store";
import { Secret } from "../../api/endpoints";
import { secretsStore } from "../+config-secrets/secrets.store";
import { namespaceStore } from "../+namespaces/namespace.store";
import { Notifications } from "../notifications";

export class ReleaseStore extends ItemStore<HelmRelease> {
  releaseSecrets = observable.map<string, Secret>();

  constructor() {
    super();
    makeObservable(this);
    when(() => secretsStore.isLoaded, () => {
      this.releaseSecrets.replace(this.getReleaseSecrets());
    });
  }

<<<<<<< HEAD
  watch() {
    this.secretWatcher = reaction(() => toJS(secretsStore.items), () => {
=======
  watchAssociatedSecrets(): (() => void) {
    return reaction(() => secretsStore.items.toJS(), () => {
>>>>>>> 9563ead2
      if (this.isLoading) return;
      const newSecrets = this.getReleaseSecrets();
      const amountChanged = newSecrets.length !== this.releaseSecrets.size;
      const labelsChanged = newSecrets.some(([id, secret]) => (
        !isEqual(secret.getLabels(), this.releaseSecrets.get(id)?.getLabels())
      ));

      if (amountChanged || labelsChanged) {
        this.loadFromContextNamespaces();
      }
      this.releaseSecrets.replace(newSecrets);
    });
  }

  watchSelecteNamespaces(): (() => void) {
    return reaction(() => namespaceStore.context.contextNamespaces, namespaces => {
      this.loadAll(namespaces);
    });
  }

  private getReleaseSecrets() {
    return secretsStore
      .getByLabel({ owner: "helm" })
      .map(s => [s.getId(), s] as const);
  }

  getReleaseSecret(release: HelmRelease) {
    return secretsStore.getByLabel({
      owner: "helm",
      name: release.getName()
    })
      .find(secret => secret.getNs() == release.getNs());
  }

  @action
  async loadAll(namespaces: string[]) {
    this.isLoading = true;
    this.isLoaded = false;

    try {
      const items = await this.loadItems(namespaces);

      this.items.replace(this.sortItems(items));
      this.isLoaded = true;
      this.failedLoading = false;
    } catch (error) {
      this.failedLoading = true;
      console.error("Loading Helm Chart releases has failed", error);

      if (error.error) {
        Notifications.error(error.error);
      }
    } finally {
      this.isLoading = false;
    }
  }

  async loadFromContextNamespaces(): Promise<void> {
    return this.loadAll(namespaceStore.context.contextNamespaces);
  }

  async loadItems(namespaces: string[]) {
    const isLoadingAll = namespaceStore.context.allNamespaces?.length > 1
      && namespaceStore.context.cluster.accessibleNamespaces.length === 0
      && namespaceStore.context.allNamespaces.every(ns => namespaces.includes(ns));

    if (isLoadingAll) {
      return listReleases();
    }

    return Promise // load resources per namespace
      .all(namespaces.map(namespace => listReleases(namespace)))
      .then(items => items.flat());
  }

  async create(payload: IReleaseCreatePayload) {
    const response = await createRelease(payload);

    if (this.isLoaded) this.loadFromContextNamespaces();

    return response;
  }

  async update(name: string, namespace: string, payload: IReleaseUpdatePayload) {
    const response = await updateRelease(name, namespace, payload);

    if (this.isLoaded) this.loadFromContextNamespaces();

    return response;
  }

  async rollback(name: string, namespace: string, revision: number) {
    const response = await rollbackRelease(name, namespace, revision);

    if (this.isLoaded) this.loadFromContextNamespaces();

    return response;
  }

  async remove(release: HelmRelease) {
    return super.removeItem(release, () => deleteRelease(release.getName(), release.getNs()));
  }

  async removeSelectedItems() {
    if (!this.selectedItems.length) return;

    return Promise.all(this.selectedItems.map(this.remove));
  }
}

export const releaseStore = new ReleaseStore();<|MERGE_RESOLUTION|>--- conflicted
+++ resolved
@@ -1,12 +1,8 @@
 import isEqual from "lodash/isEqual";
-<<<<<<< HEAD
 import { action, IReactionDisposer, makeObservable, observable, reaction, toJS, when, } from "mobx";
 import { HelmRelease, helmReleasesApi, IReleaseCreatePayload, IReleaseUpdatePayload } from "../../api/endpoints/helm-releases.api";
-=======
 import { action, observable, reaction, when } from "mobx";
-import { autobind } from "../../utils";
 import { createRelease, deleteRelease, HelmRelease, IReleaseCreatePayload, IReleaseUpdatePayload, listReleases, rollbackRelease, updateRelease } from "../../api/endpoints/helm-releases.api";
->>>>>>> 9563ead2
 import { ItemStore } from "../../item.store";
 import { Secret } from "../../api/endpoints";
 import { secretsStore } from "../+config-secrets/secrets.store";
@@ -24,13 +20,8 @@
     });
   }
 
-<<<<<<< HEAD
-  watch() {
-    this.secretWatcher = reaction(() => toJS(secretsStore.items), () => {
-=======
   watchAssociatedSecrets(): (() => void) {
-    return reaction(() => secretsStore.items.toJS(), () => {
->>>>>>> 9563ead2
+    return reaction(() => toJS(secretsStore.items), () => {
       if (this.isLoading) return;
       const newSecrets = this.getReleaseSecrets();
       const amountChanged = newSecrets.length !== this.releaseSecrets.size;
