import "./components/app.scss";
import "../common/libs-config";
import React from "react";
import * as Mobx from "mobx";
import * as MobxReact from "mobx-react";
import * as ReactRouter from "react-router";
import * as ReactRouterDom from "react-router-dom";
import * as LensExtensions from "../extensions/extension-api";
import { render, unmountComponentAtNode } from "react-dom";
import { delay } from "../common/utils";
import { isMac, isDevelopment } from "../common/vars";
<<<<<<< HEAD
import { extensionDiscovery } from "../extensions/extension-discovery";
import { extensionLoader } from "../extensions/extension-loader";
import { extensionsStore } from "../extensions/extensions-store";
import { hotbarStore } from "../common/hotbar-store";
import { filesystemProvisionerStore } from "../main/extension-filesystem";
=======
import { HotbarStore } from "../common/hotbar-store";
import { ClusterStore } from "../common/cluster-store";
import { UserStore } from "../common/user-store";
import * as LensExtensions from "../extensions/extension-api";
import { ExtensionDiscovery } from "../extensions/extension-discovery";
import { ExtensionLoader } from "../extensions/extension-loader";
import { ExtensionsStore } from "../extensions/extensions-store";
import { FilesystemProvisionerStore } from "../main/extension-filesystem";
>>>>>>> 9563ead2
import { App } from "./components/app";
import { LensApp } from "./lens-app";
import { ThemeStore } from "./theme.store";
import { HelmRepoManager } from "../main/helm/helm-repo-manager";

/**
 * If this is a development buid, wait a second to attach
 * Chrome Debugger to renderer process
 * https://stackoverflow.com/questions/52844870/debugging-electron-renderer-process-with-vscode
 */
async function attachChromeDebugger() {
  if (isDevelopment) {
    await delay(1000);
  }
}

type AppComponent = React.ComponentType & {
  init?(): Promise<void>;
};

export {
  React,
  ReactRouter,
  ReactRouterDom,
  Mobx,
  MobxReact,
  LensExtensions
};

export async function bootstrap(App: AppComponent) {
  const rootElem = document.getElementById("app");

  await attachChromeDebugger();
  rootElem.classList.toggle("is-mac", isMac);

  ExtensionLoader.getInstanceOrCreate().init();
  ExtensionDiscovery.getInstanceOrCreate().init();

  const userStore = UserStore.getInstanceOrCreate();
  const clusterStore = ClusterStore.getInstanceOrCreate();
  const extensionsStore = ExtensionsStore.getInstanceOrCreate();
  const filesystemStore = FilesystemProvisionerStore.getInstanceOrCreate();
  const themeStore = ThemeStore.getInstanceOrCreate();
  const hotbarStore = HotbarStore.getInstanceOrCreate();
  const helmRepoManager = HelmRepoManager.getInstanceOrCreate();

  // preload common stores
  await Promise.all([
    userStore.load(),
    hotbarStore.load(),
    clusterStore.load(),
    extensionsStore.load(),
    filesystemStore.load(),
    themeStore.init(),
    helmRepoManager.init(),
  ]);

  // Register additional store listeners
  clusterStore.registerIpcListener();

  // init app's dependencies if any
  if (App.init) {
    await App.init();
  }
  window.addEventListener("message", (ev: MessageEvent) => {
    if (ev.data === "teardown") {
      UserStore.getInstance(false)?.unregisterIpcListener();
      ClusterStore.getInstance(false)?.unregisterIpcListener();
      unmountComponentAtNode(rootElem);
      window.location.href = "about:blank";
    }
  });
  render(<>
    {isMac && <div id="draggable-top" />}
    <App />
  </>, rootElem);
}

// run
bootstrap(process.isMainFrame ? LensApp : App);<|MERGE_RESOLUTION|>--- conflicted
+++ resolved
@@ -9,13 +9,6 @@
 import { render, unmountComponentAtNode } from "react-dom";
 import { delay } from "../common/utils";
 import { isMac, isDevelopment } from "../common/vars";
-<<<<<<< HEAD
-import { extensionDiscovery } from "../extensions/extension-discovery";
-import { extensionLoader } from "../extensions/extension-loader";
-import { extensionsStore } from "../extensions/extensions-store";
-import { hotbarStore } from "../common/hotbar-store";
-import { filesystemProvisionerStore } from "../main/extension-filesystem";
-=======
 import { HotbarStore } from "../common/hotbar-store";
 import { ClusterStore } from "../common/cluster-store";
 import { UserStore } from "../common/user-store";
@@ -24,7 +17,11 @@
 import { ExtensionLoader } from "../extensions/extension-loader";
 import { ExtensionsStore } from "../extensions/extensions-store";
 import { FilesystemProvisionerStore } from "../main/extension-filesystem";
->>>>>>> 9563ead2
+import { extensionDiscovery } from "../extensions/extension-discovery";
+import { extensionLoader } from "../extensions/extension-loader";
+import { extensionsStore } from "../extensions/extensions-store";
+import { hotbarStore } from "../common/hotbar-store";
+import { filesystemProvisionerStore } from "../main/extension-filesystem";
 import { App } from "./components/app";
 import { LensApp } from "./lens-app";
 import { ThemeStore } from "./theme.store";
